# -*- coding: utf-8 -*-
# -----------------------------------------------------------------------------
# Copyright (c) 2014 Bryant E. McDonnell
#
# Licensed under the terms of the BSD2 License
# See LICENSE.txt for details
# -----------------------------------------------------------------------------
"""Python setup.py installer script."""

# Standard library imports
import ast
import os
import sys

# Third party imports
from setuptools import find_packages, setup

HERE = os.path.abspath(os.path.dirname(__file__))
PY2 = sys.version_info.major == 2


def get_version(module='pyswmm'):
    """Get version."""
    with open(os.path.join(HERE, module, '__init__.py'), 'r') as f:
        data = f.read()
    lines = data.split('\n')
    for line in lines:
        if line.startswith('VERSION_INFO'):
            version_tuple = ast.literal_eval(line.split('=')[-1].strip())
            version = '.'.join(map(str, version_tuple))
            break
    return version


def get_description():
    """Get long description."""
    with open(os.path.join(HERE, 'README.rst'), 'r') as f:
        data = f.read()
    return data


REQUIREMENTS = ['six']

if sys.version_info < (3, 4):
    REQUIREMENTS.append('enum34')

setup(
    name='pyswmm',
    version=get_version(),
    description='Python Wrapper for SWMM5 API',
    long_description=get_description(),
    url='https://github.com/OpenWaterAnalytics/pyswmm/wiki',
    author='Bryant E. McDonnell (EmNet LLC)',
    author_email='bemcdonnell@gmail.com',
    install_requires=REQUIREMENTS,
    packages=find_packages(exclude=['contrib', 'docs', 'tests*']),
<<<<<<< HEAD
    package_data={'': ['lib/windows/swmm5.dll', 'lib/macos/swmm5.so' ,
                       'LICENSE.txt', 'AUTHORS']},
=======
    package_data={'': ['lib/windows/swmm5.dll', 'LICENSE.txt', 'AUTHORS']},
>>>>>>> 5b6f352c
    include_package_data=True,
    license="BSD2 License",
    keywords="swmm5, swmm, hydraulics, hydrology, modeling, collection system",
    classifiers=[
        "Topic :: Scientific/Engineering",
        "Topic :: Documentation :: Sphinx",
        "Operating System :: Microsoft :: Windows, Apple :: macOS",
        "License :: OSI Approved :: BSD License",
        "Programming Language :: Python :: 2.7",
        "Programming Language :: Python :: 3.4",
        "Programming Language :: Python :: 3.5",
        "Programming Language :: Python :: 3.6",
        "Programming Language :: C",
        "Development Status :: 4 - Beta",
    ])<|MERGE_RESOLUTION|>--- conflicted
+++ resolved
@@ -54,12 +54,9 @@
     author_email='bemcdonnell@gmail.com',
     install_requires=REQUIREMENTS,
     packages=find_packages(exclude=['contrib', 'docs', 'tests*']),
-<<<<<<< HEAD
     package_data={'': ['lib/windows/swmm5.dll', 'lib/macos/swmm5.so' ,
                        'LICENSE.txt', 'AUTHORS']},
-=======
     package_data={'': ['lib/windows/swmm5.dll', 'LICENSE.txt', 'AUTHORS']},
->>>>>>> 5b6f352c
     include_package_data=True,
     license="BSD2 License",
     keywords="swmm5, swmm, hydraulics, hydrology, modeling, collection system",
