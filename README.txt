--- conflicted
+++ resolved
@@ -9,12 +9,6 @@
 The compiled libswmm.dylib can be found in the 'Darwin' folder and for Windows, check the Windows folder.
 
 a testing script (test.py) has been created which creates a pyswmm object giving the user two avenues of testing: swmmExec or swmm_step.
-<<<<<<< HEAD
-
 
 TO DO LIST:
 
-8/22/2014: 
-Add 'Select DLL' Feature for Windows / LINUX
-=======
->>>>>>> feb084f2
