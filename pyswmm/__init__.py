# -*- coding: utf-8 -*-
# -----------------------------------------------------------------------------
# Copyright (c) 2014 Bryant E. McDonnell
#
# Licensed under the terms of the BSD2 License
# See LICENSE.txt for details
# -----------------------------------------------------------------------------
"""Python Wrapper for Stormwater Management Model (SWMM5)."""

# Local imports
from pyswmm.links import Link, Links
from pyswmm.nodes import Node, Nodes
from pyswmm.simulation import Simulation
from pyswmm.subcatchments import Subcatchment, Subcatchments
from pyswmm.system import SystemStats

<<<<<<< HEAD
VERSION_INFO = (0, 5, 0, 'dev0')
=======
VERSION_INFO = (0, 4, 4, 'dev0')
>>>>>>> 4479c9fe
__version__ = '.'.join(map(str, VERSION_INFO))
__swmm_version__ = '5.2.0.dev0'
__author__ = 'Bryant E. McDonnell (EmNet LLC) - bemcdonnell@gmail.com'
__copyright__ = 'Copyright (c) 2016 Bryant E. McDonnell (PySWMM Developers)'
__licence__ = 'BSD2'
__all__ = [
    Link, Links, Node, Nodes, Subcatchment, Subcatchments, Simulation,
    SystemStats
]<|MERGE_RESOLUTION|>--- conflicted
+++ resolved
@@ -14,11 +14,7 @@
 from pyswmm.subcatchments import Subcatchment, Subcatchments
 from pyswmm.system import SystemStats
 
-<<<<<<< HEAD
-VERSION_INFO = (0, 5, 0, 'dev0')
-=======
 VERSION_INFO = (0, 4, 4, 'dev0')
->>>>>>> 4479c9fe
 __version__ = '.'.join(map(str, VERSION_INFO))
 __swmm_version__ = '5.2.0.dev0'
 __author__ = 'Bryant E. McDonnell (EmNet LLC) - bemcdonnell@gmail.com'
