--- conflicted
+++ resolved
@@ -17,11 +17,8 @@
 from pyswmm.system import SystemStats
 from pyswmm.raingages import RainGages, RainGage
 
-<<<<<<< HEAD
 VERSION_INFO = (1, 0, 0, 'dev0')
-=======
-VERSION_INFO = (0, 6, 3, 'dev0')
->>>>>>> bb7155a1
+
 __version__ = '.'.join(map(str, VERSION_INFO))
 __swmm_version__ = '5.2.0.dev6'
 __swmm_sha__ = 'bc344c1cf5b5bdf89b3e3435e22c78e229be54a1'
