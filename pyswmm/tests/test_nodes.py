--- conflicted
+++ resolved
@@ -76,20 +76,6 @@
 
 
 def test_nodes_5():
-<<<<<<< HEAD
-    with Simulation(MODEL_FULL_FEATURES_PATH) as sim:
-        print("\n\n\nNODES\n")
-        j4 = Nodes(sim)["J4"]  #outfall
-        j2 = Nodes(sim)["J2"]  #Storage
-        j1 = Nodes(sim)["J1"]  #junction
-
-        for step in sim:
-            print(j4.outfall_stats)
-            print(j2.storage_stats)
-            print(j1.node_inflow_stats)
-            print(j1.node_depth_stats)
-            print(j1.node_flood_stats)
-=======
     sim = Simulation(MODEL_WEIR_SETTING_PATH)
     print("\n\n\nNODES\n")
     J5 = Nodes(sim)["J5"]
@@ -100,5 +86,4 @@
         if ind > 8:
             assert (J5.lateral_inflow >= 543.9)
             print(J5.lateral_inflow)
-    sim.close()
->>>>>>> ab1557f5
+    sim.close()