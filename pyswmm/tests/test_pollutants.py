--- conflicted
+++ resolved
@@ -34,10 +34,7 @@
 
         for step in sim:
             pass
-<<<<<<< HEAD
 
-=======
->>>>>>> 9b1ddd24
         assert S1.buildup['test-pollutant'] == 25.000
         assert S2.buildup['test-pollutant'] == 25.000
         assert S3.buildup['test-pollutant'] == 25.000
