# -*- coding: utf-8 -*-
# -----------------------------------------------------------------------------
# Copyright (c) 2014 Bryant E. McDonnell
#
# Licensed under the terms of the BSD2 License
# See LICENSE.txt for details
# -----------------------------------------------------------------------------
"""Nodes module for the pythonic interface to SWMM5."""
from swmm.toolkit import shared_enum

# Local imports
from pyswmm.swmm5 import PYSWMMException
from pyswmm.toolkitapi import NodeParams, NodeResults, NodePollut, NodeType, ObjectType


class Nodes(object):
    """
    Node Iterator Methods.

    :param object model: Open Model Instance

    Examples:

    >>> from pyswmm import Simulation, Nodes
    >>>
    >>> with Simulation('tests/data/TestModel1_weirSetting.inp') as sim:
    ...     for node in Nodes(sim):
    ...         print node
    ...         print node.nodeid
    ...
    >>> <swmm5.Node object at 0x031B0350>
    >>> J1
    >>> <swmm5.Node object at 0x030693D0>
    >>> J2
    >>> <swmm5.Node object at 0x031B0350>
    >>> J3
    >>> <swmm5.Node object at 0x030693D0>
    >>> J0

    Iterating over Nodes Object

    >>> nodes = Nodes(sim)
    >>> for node in nodes:
    ...     print node.nodeid
    >>> J0
    >>> J1
    >>> J2
    >>> J3

    Testing Existence

    >>> nodes = Nodes(sim)
    >>> "J1" in nodes
    >>> True

    Initializing a node Object

    >>> nodes = Nodes(sim)
    >>> j1 = nodes['J1']
    >>> print(j1.invert_elevation)
    >>> 12
    >>>
    >>> j1.invert_elevation = 200
    >>> print(j1.invert_elevation)
    >>> 200
    """

    def __init__(self, model):
        if not model._model.fileLoaded:
            raise PYSWMMException("SWMM Model Not Open")
        self._model = model._model
        self._cuindex = 0
        self._nNodes = self._model.getProjectSize(ObjectType.NODE.value)

    def __len__(self):
        """
        Return number of nodes. Use the expression 'len(Nodes)'.

        :return: Number of Nodes
        :rtype: int

        """
        return self._model.getProjectSize(ObjectType.NODE.value)

    def __contains__(self, nodeid):
        """
        Checks if Node ID exists.

        :return: ID Exists
        :rtype: bool
        """
        return self._model.ObjectIDexist(ObjectType.NODE.value, nodeid)

    def __getitem__(self, nodeid):
        if self.__contains__(nodeid):
            nd = Node(self._model, nodeid)
            _nd = nd
            if nd.is_outfall():
                _nd.__class__ = Outfall
            elif nd.is_storage():
                _nd.__class__ = Storage
            return _nd

        else:
            raise PYSWMMException("Node ID: {} Does not Exist".format(nodeid))

    def __iter__(self):
        return self

    def __next__(self):
        if self._cuindex < self._nNodes:
            nodeobject = self.__getitem__(self._nodeid)
            self._cuindex += 1  # Next Iteration
            return nodeobject
        else:
            raise StopIteration()

    next = __next__  # Python 2

    @property
    def _nodeid(self):
        """Node ID."""
        return self._model.getObjectId(ObjectType.NODE.value, self._cuindex)


class Node(object):
    """
    Node Methods.

    :param object model: Open Model Instance
    :param str nodeid: Node ID

    Examples:

    >>> from pyswmm import Simulation, Nodes
    >>>
    >>> with Simulation('tests/data/TestModel1_weirSetting.inp') as sim:
    ...     j1 = Nodes(sim)["J1"]
    ...     print j1.invert_el
    ...     for step in simulation:
    ...         print j1.depth
    ... 0.0
    """

    def __init__(self, model, nodeid):
        if not model.fileLoaded:
            raise PYSWMMException("SWMM Model Not Open")
        if nodeid not in model.getObjectIDList(ObjectType.NODE.value):
            raise PYSWMMException("ID Not valid")
        self._model = model
        self._nodeid = nodeid

    # --- Get Parameters
    # -------------------------------------------------------------------------
    @property
    def nodeid(self):
        """
        Get Node ID.

        :return: Parameter Value
        :rtype: float

        Examples:

        >>> from pyswmm import Simulation, Nodes
        >>>
        >>> with Simulation('tests/data/TestModel1_weirSetting.inp') as sim:
        ...     j1 = Nodes(sim)["J1"]
        ...     print j1.nodeid
        >>> J1
        """
        return self._nodeid

    def is_junction(self):
        """
        Check if node is a Junction Type.

        :return: is junction
        :rtype: bool

        Examples:

        >>> from pyswmm import Simulation, Nodes
        >>>
        >>> with Simulation('tests/data/TestModel1_weirSetting.inp') as sim:
        ...     j1 = Nodes(sim)["J1"]
        ...     print j1.is_junction()
        >>> True
        """
        return self._model.getNodeType(self._nodeid) is shared_enum.NodeType.JUNCTION

    def is_outfall(self):
        """
        Check if node is a Outfall Type.

        :return: is outfall
        :rtype: bool

        Examples:

        >>> from pyswmm import Simulation, Nodes
        >>>
        >>> with Simulation('tests/data/TestModel1_weirSetting.inp') as sim:
        ...     j1 = Nodes(sim)["J1"]
        ...     print j1.is_outfall()
        >>> True
        """
        return self._model.getNodeType(self._nodeid) is shared_enum.NodeType.OUTFALL

    def is_storage(self):
        """
        Check if node is a Storage Type.

        :return: is storage
        :rtype: bool

        Examples:

        >>> from pyswmm import Simulation, Nodes
        >>>
        >>> with Simulation('tests/data/TestModel1_weirSetting.inp') as sim:
        ...     j1 = Nodes(sim)["J1"]
        ...     print j1.is_storage()
        >>> True
        """
        return self._model.getNodeType(self._nodeid) is shared_enum.NodeType.STORAGE

    def is_divider(self):
        """
        Check if node is a Divider Type.

        :return: is divider
        :rtype: bool

        Examples:

        >>> from pyswmm import Simulation, Nodes
        >>>
        >>> with Simulation('tests/data/TestModel1_weirSetting.inp') as sim:
        ...     j1 = Nodes(sim)["J1"]
        ...     print j1.is_divider()
        >>> True
        """
        return self._model.getNodeType(self._nodeid) is shared_enum.NodeType.DIVIDER

    @property
    def invert_elevation(self):
        """
        Get/set node invert elevation.

        :return: Parameter Value
        :rtype: float

        Examples:

        >>> from pyswmm import Simulation, Nodes
        >>>
        >>> with Simulation('tests/data/TestModel1_weirSetting.inp') as sim:
        ...     j1 = Nodes(sim)["J1"]
        ...     print j1.invert_elevation
        >>> 0.1

        Setting the value

        >>> from pyswmm import Simulation, Nodes
        >>>
        >>> with Simulation('tests/data/TestModel1_weirSetting.inp') as sim:
        ...     j1 = Nodes(sim)["J1"]
        ...     print j1.invert_elevation
        ...     j1.invert_elevation = 0.2
        ...     print j1.invert_elevation
        >>> 0.1
        >>> 0.2
        """
        return self._model.getNodeParam(self._nodeid,
                                        NodeParams.invertElev.value)

    @invert_elevation.setter
    def invert_elevation(self, param):
        """Set Node Invert Elevation."""
        self._model.setNodeParam(self._nodeid, NodeParams.invertElev.value,
                                 param)

    @property
    def full_depth(self):
        """
        Get node full depth (Physical Depth of manhole).

        :return: Parameter Value
        :rtype: float

        Examples:

        >>> from pyswmm import Simulation, Nodes
        >>>
        >>> with Simulation('tests/data/TestModel1_weirSetting.inp') as sim:
        ...     j1 = Nodes(sim)["J1"]
        ...     print j1.full_depth
        >>> 10

        Setting the value

        >>> from pyswmm import Simulation, Nodes
        >>>
        >>> with Simulation('tests/data/TestModel1_weirSetting.inp') as sim:
        ...     j1 = Nodes(sim)["J1"]
        ...     print j1.full_depth
        ...     j1.full_depth = 50
        ...     print j1.full_depth
        >>> 10
        >>> 50
        """
        return self._model.getNodeParam(self._nodeid,
                                        NodeParams.fullDepth.value)

    @full_depth.setter
    def full_depth(self, param):
        """Set Node Full Depth."""
        self._model.setNodeParam(self._nodeid, NodeParams.fullDepth.value,
                                 param)

    @property
    def surcharge_depth(self):
        """
        Get/set node surcharge depth.

        :return: Parameter Value
        :rtype: float

        Examples:

        >>> from pyswmm import Simulation, Nodes
        >>>
        >>> with Simulation('tests/data/TestModel1_weirSetting.inp') as sim:
        ...     j1 = Nodes(sim)["J1"]
        ...     print j1.surcharge_depth
        >>> 10

        Setting the value

        >>> from pyswmm import Simulation, Nodes
        >>>
        >>> with Simulation('tests/data/TestModel1_weirSetting.inp') as sim:
        ...     j1 = Nodes(sim)["J1"]
        ...     print j1.surcharge_depth
        ...     j1.surcharge_depth = 50
        ...     print j1.surcharge_depth
        >>> 10
        >>> 50
        """
        return self._model.getNodeParam(self._nodeid,
                                        NodeParams.surDepth.value)

    @surcharge_depth.setter
    def surcharge_depth(self, param):
        """Set Node Surcharge Depth."""
        self._model.setNodeParam(self._nodeid, NodeParams.surDepth.value,
                                 param)

    @property
    def ponding_area(self):
        """
        Get/set node ponding area.

        :return: Parameter Value
        :rtype: float

        Examples:

        >>> from pyswmm import Simulation, Nodes
        >>>
        >>> with Simulation('tests/data/TestModel1_weirSetting.inp') as sim:
        ...     j1 = Nodes(sim)["J1"]
        ...     print j1.ponding_area
        >>> 0

        Setting the value

        >>> from pyswmm import Simulation, Nodes
        >>>
        >>> with Simulation('tests/data/TestModel1_weirSetting.inp') as sim:
        ...     j1 = Nodes(sim)["J1"]
        ...     print j1.ponding_area
        ...     j1.ponding_area = 50
        ...     print j1.ponding_area
        >>> 0
        >>> 50
        """
        return self._model.getNodeParam(self._nodeid,
                                        NodeParams.pondedArea.value)

    @ponding_area.setter
    def ponding_area(self, param):
        """Set Node Ponding Area."""
        self._model.setNodeParam(self._nodeid, NodeParams.pondedArea.value,
                                 param)

    @property
    def initial_depth(self):
        """
        Get/set node initial depth.

        :return: Parameter Value
        :rtype: float

        Examples:

        >>> from pyswmm import Simulation, Nodes
        >>>
        >>> with Simulation('tests/data/TestModel1_weirSetting.inp') as sim:
        ...     j1 = Nodes(sim)["J1"]
        ...     print j1.initial_depth
        >>> 0

        Setting the value

        >>> from pyswmm import Simulation, Nodes
        >>>
        >>> with Simulation('tests/data/TestModel1_weirSetting.inp') as sim:
        ...     j1 = Nodes(sim)["J1"]
        ...     print j1.initial_depth
        ...     j1.initial_depth = 1
        ...     print j1.initial_depth
        >>> 0
        >>> 1
        """
        return self._model.getNodeParam(self._nodeid,
                                        NodeParams.initDepth.value)

    @initial_depth.setter
    def initial_depth(self, param):
        """Set Node Initial Depth."""
        self._model.setNodeParam(self._nodeid, NodeParams.initDepth.value,
                                 param)

    @property
    def total_inflow(self):
        """
        Get Node Results for Total Inflow Rate.

        If Simulation is not running this method will raise a warning and
        return 0.

        :return: Parameter Value
        :rtype: float

        Examples:

        >>> from pyswmm import Simulation, Nodes
        >>>
        >>> with Simulation('tests/data/TestModel1_weirSetting.inp') as sim:
        ...     j1 = Nodes(sim)["J1"]
        ...     for step in sim:
        ...         print j1.total_inflow
        >>> 0
        >>> 1.2
        >>> 1.5
        >>> 1.9
        >>> 1.2
        """
        return self._model.getNodeResult(self._nodeid,
                                         NodeResults.totalinflow.value)

    @property
    def total_outflow(self):
        """
        Get Node Results for Total Outflow Rate.

        If Simulation is not running this method will raise a warning and
        return 0.

        :return: Parameter Value
        :rtype: float

        Examples:

        >>> from pyswmm import Simulation, Nodes
        >>>
        >>> with Simulation('tests/data/TestModel1_weirSetting.inp') as sim:
        ...     j1 = Nodes(sim)["J1"]
        ...     for step in sim:
        ...         print j1.total_outflow
        >>> 0
        >>> 1.2
        >>> 1.5
        >>> 1.9
        >>> 1.2
        """
        return self._model.getNodeResult(self._nodeid,
                                         NodeResults.outflow.value)

    @property
    def losses(self):
        """
        Get Node Results for Losses Rate (Evap and Exfiltration).

        If Simulation is not running this method will raise a warning and
        return 0.

        :return: Parameter Value
        :rtype: float

        Examples:

        >>> from pyswmm import Simulation, Nodes
        >>>
        >>> with Simulation('tests/data/TestModel1_weirSetting.inp') as sim:
        ...     j1 = Nodes(sim)["J1"]
        ...     for step in sim:
        ...         print j1.losses
        >>> 0
        >>> 0.01
        >>> 0.01
        >>> 0.01
        >>> 0.01
        """
        return self._model.getNodeResult(self._nodeid,
                                         NodeResults.losses.value)

    @property
    def volume(self):
        """
        Get Node Results for Volume.

        If Simulation is not running this method will raise a warning and
        return 0.

        :return: Parameter Value
        :rtype: float

        Examples:

        >>> from pyswmm import Simulation, Nodes
        >>>
        >>> with Simulation('tests/data/TestModel1_weirSetting.inp') as sim:
        ...     j1 = Nodes(sim)["J1"]
        ...     for step in sim:
        ...         print j1.volume
        >>> 0
        >>> 1.2
        >>> 1.5
        >>> 1.9
        >>> 1.2
        """
        return self._model.getNodeResult(self._nodeid,
                                         NodeResults.newVolume.value)

    @property
    def flooding(self):
        """
        Get Node Results for Flooding Rate.

        If Simulation is not running this method will raise a warning and
        return 0.

        :return: Parameter Value
        :rtype: float

        Examples:

        >>> from pyswmm import Simulation, Nodes
        >>>
        >>> with Simulation('tests/data/TestModel1_weirSetting.inp') as sim:
        ...     j1 = Nodes(sim)["J1"]
        ...     for step in sim:
        ...         print j1.flooding
        >>> 0
        >>> 0
        >>> 0.01
        >>> 0
        >>> 0
        """
        return self._model.getNodeResult(self._nodeid,
                                         NodeResults.overflow.value)

    @property
    def depth(self):
        """
        Get Node Results for Depth.

        If Simulation is not running this method will raise a warning and
        return 0.

        :return: Parameter Value
        :rtype: float

        Examples:

        >>> from pyswmm import Simulation, Nodes
        >>>
        >>> with Simulation('tests/data/TestModel1_weirSetting.inp') as sim:
        ...     j1 = Nodes(sim)["J1"]
        ...     for step in sim:
        ...         print j1.depth
        >>> 0
        >>> 0.5
        >>> 0.51
        >>> 0.52
        >>> 0.49
        """
        return self._model.getNodeResult(self._nodeid,
                                         NodeResults.newDepth.value)

    @property
    def head(self):
        """
        Get Node Results for Head.

        If Simulation is not running this method will raise a warning and
        return 0.

        :return: Parameter Value
        :rtype: float

        Examples:

        >>> from pyswmm import Simulation, Nodes
        >>>
        >>> with Simulation('tests/data/TestModel1_weirSetting.inp') as sim:
        ...     j1 = Nodes(sim)["J1"]
        ...     for step in sim:
        ...         print j1.head
        >>> 10
        >>> 10.5
        >>> 10.51
        >>> 10.52
        >>> 10.49
        """
        return self._model.getNodeResult(self._nodeid,
                                         NodeResults.newHead.value)

    @property
    def lateral_inflow(self):
        """
        Get Node Results for lateral Inflow rate.

        If Simulation is not running this method will raise a warning and
        return 0.

        :return: Parameter Value
        :rtype: float

        Examples:

        >>> from pyswmm import Simulation, Nodes
        >>>
        >>> with Simulation('tests/data/TestModel1_weirSetting.inp') as sim:
        ...     j1 = Nodes(sim)["J1"]
        ...     for step in sim:
        ...         print j1.lateral_inflow
        >>> 0
        >>> 0.25
        >>> 0.25
        >>> 0.3
        >>> 0.4
        """
        return self._model.getNodeResult(self._nodeid,
                                         NodeResults.newLatFlow.value)

    def generated_inflow(self, inflowrate):
        """
        Generate and Set a Node Inflow Rate.

        The value is held constant in the model until it is redefined.
        Generated inflows work like any SWMM inflow.  This does not
        introduce any continuity errors since all flows is counted as
        an inflow.

        :param float inflowrate: Inflow Rate

        Examples:

        >>> from pyswmm import Simulation, Nodes
        >>>
        >>> with Simulation('tests/data/TestModel1_weirSetting.inp') as sim:
        ...     j1 = Nodes(sim)["J1"]
        ...     for step in sim:
        ...         j1.generated_inflow(9)
        >>>
        """
        self._model.setNodeInflow(self._nodeid, inflowrate)

    @property
<<<<<<< HEAD
    def cumulative_inflow(self):
        """
        Get Cumulative Node Loading.
=======
    def pollut_quality(self):
        """
        Get Current Water Quality Values for a Node.
>>>>>>> bb7155a1

        If Simulation is not running this method will raise a warning and
        return 0.

<<<<<<< HEAD
        :return: Cumulative Volume
        :rtype: float
        """
        value = self._model.node_inflow(self.nodeid)
        return value
=======
        :return: Group of Water Quality Values.
        :rtype: dict

        Examples:

        >>> from pyswmm import Simulation, Nodes
        >>>
        >>> with Simulation('tests/buildup-test.inp') as sim:
        ...     J1 = Nodes(sim)["J1"]
        ...     for step in sim:
        ...         print(J1.pollut_quality)
        >>> {'test-pollutant': 0.0}
        >>> {'test-pollutant': 120.0}
        >>> {'test-pollutant': 120.0}
        """
        out_dict = {}
        pollut_ids = self._model.getObjectIDList(ObjectType.POLLUT.value)
        quality_array = self._model.getNodePollut(self._nodeid,
                                                      NodePollut.nodeQual.value)

        for ind in range(len(pollut_ids)):
            out_dict[pollut_ids[ind]] = quality_array[ind]

        return out_dict
>>>>>>> bb7155a1

    @property
    def statistics(self):
        """
        Node Statistics. The stats returned are rolling/cumulative.
        Indeces are as follows:

        +-------------------------+
        | average_depth           |
        +-------------------------+
        | max_depth               |
        +-------------------------+
        | max_depth_date          |
        +-------------------------+
        | max_report_depth        |
        +-------------------------+
        | flooding_volume         |
        +-------------------------+
        | flooding_duration       |
        +-------------------------+
        | surcharge_duration      |
        +-------------------------+
        | courant_crit_duration   |
        +-------------------------+
        | lateral_inflow_vol      |
        +-------------------------+
        | peak_lateral_inflowrate |
        +-------------------------+
        | peak_total_inflow       |
        +-------------------------+
        | peak_flooding_rate      |
        +-------------------------+
        | max_ponded_volume       |
        +-------------------------+
        | max_inflow_date         |
        +-------------------------+
        | max_flooding_date       |
        +-------------------------+

        :return: Group of Stats
        :rtype: dict
        """
        return self._model.node_statistics(self.nodeid)


class Outfall(Node):
    """
    Outfall Object: Subclass of Node Object.
    """

    def __init__(self):
        super(Outfall, self).__init__()

    @property
    def outfall_statistics(self):
        """
        Outfall Stats. The stats returned are rolling/cumulative.
        Indeces are as follows:

        +-------------------+
        | average_flowrate  |
        +-------------------+
        | peak_flowrate     |
        +-------------------+
        | pollutant_loading |
        +-------------------+
        | total_periods     |
        +-------------------+

        :return: Group of Stats
        :rtype: list
        """
        return self._model.outfall_statistics(self.nodeid)

    def outfall_stage(self, stage):
        """
        Generate and Set an Outfall Stage (head).

        The value is held constant in the model until it is redefined.
        Using the function overrides the mechanism within SWMM that would
        internerally set the outfall stage.  This does not
        introduce any continuity errors since all flows is counted as
        an inflow.

        :param float stage: Outfall Stage (Head)

        Examples:

        >>> from pyswmm import Simulation, Nodes
        >>>
        >>> with Simulation('tests/data/TestModel1_weirSetting.inp') as sim:
        ...     j1 = Nodes(sim)["J1"]
        ...     for step in sim:
        ...         j1.outfall_stage(9)
        >>>
        """
        self._model.setOutfallStage(self._nodeid, stage)


class Storage(Node):
    """
    Storage Object: Subclass of Node Object.
    """

    def __init__(self):
        super(Storage, self).__init__()

    @property
    def storage_statistics(self):
        """
        Storage Stats. The stats returned are rolling/cumulative.
        Indeces are as follows:

        +----------------+
        | initial_volume |
        +----------------+
        | average_volume |
        +----------------+
        | max_volume     |
        +----------------+
        | peak_flowrate  |
        +----------------+
        | evap_loss      |
        +----------------+
        | exfil_loss     |
        +----------------+
        | max_vol_date   |
        +----------------+

        :return: Group of Stats
        :rtype: list
        """
        return self._model.storage_statistics(self.nodeid)<|MERGE_RESOLUTION|>--- conflicted
+++ resolved
@@ -681,26 +681,23 @@
         self._model.setNodeInflow(self._nodeid, inflowrate)
 
     @property
-<<<<<<< HEAD
     def cumulative_inflow(self):
         """
         Get Cumulative Node Loading.
-=======
+
+        :return: Cumulative Volume
+        :rtype: float
+        """
+        value = self._model.node_inflow(self.nodeid)
+        return value
+
+    @property
     def pollut_quality(self):
         """
         Get Current Water Quality Values for a Node.
->>>>>>> bb7155a1
-
         If Simulation is not running this method will raise a warning and
         return 0.
 
-<<<<<<< HEAD
-        :return: Cumulative Volume
-        :rtype: float
-        """
-        value = self._model.node_inflow(self.nodeid)
-        return value
-=======
         :return: Group of Water Quality Values.
         :rtype: dict
 
@@ -725,7 +722,6 @@
             out_dict[pollut_ids[ind]] = quality_array[ind]
 
         return out_dict
->>>>>>> bb7155a1
 
     @property
     def statistics(self):
