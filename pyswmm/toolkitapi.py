--- conflicted
+++ resolved
@@ -145,13 +145,11 @@
     newSnowDepth = 5  # Current Snow Depth
 
 
-<<<<<<< HEAD
 class SubcPollut(Enum):
     buildup = 0  # Subcatchment Surface Buildup
     concPonded = 1  # Ponded Pollutant Concentration
 
 
-=======
 class LidUParams(Enum):
     unitArea        = 0  # double
     fullWidth       = 1  # double
@@ -234,8 +232,8 @@
     qCurve          = 20 # integer
     regenDays       = 21 # double
     regenDegree     = 22 # double
+
     
->>>>>>> d49109cb
 class NodeStats(ctypes.Structure):
     _fields_ = [
         ("avgDepth", ctypes.c_double), ("maxDepth", ctypes.c_double),
