# Build dependencies
#python
<<<<<<< HEAD
=======
wheel
six
>>>>>>> 9dbeeccd
enum34
pytest
swmm-toolkit==0.8.0<|MERGE_RESOLUTION|>--- conflicted
+++ resolved
@@ -1,10 +1,6 @@
 # Build dependencies
 #python
-<<<<<<< HEAD
-=======
 wheel
-six
->>>>>>> 9dbeeccd
 enum34
 pytest
 swmm-toolkit==0.8.0